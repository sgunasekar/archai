#!/bin/bash
#fail if any errors
set -e
set -o xtrace

if python -c "import apex" &> /dev/null; then
    echo 'NVidia Apex is already installed'
else
    mkdir -p ~/GitHubSrc
    pushd ~/GitHubSrc
    rm -rf ./apex # for some reason this exist in amlk8s
    git clone https://github.com/NVIDIA/apex
    cd apex
    pip install --user -v --no-cache-dir --global-option="--cpp_ext" --global-option="--cuda_ext" ./
    popd
fi

if python -c "import nvidia.dali.pipeline" &> /dev/null; then
    echo 'NVidia dali is already installed'
else
<<<<<<< HEAD
    pip install nvidia-pyindex
    pip install nvidia-dali-cuda100
=======
    pip install --user --extra-index-url https://developer.download.nvidia.com/compute/redist/ nvidia-dali-cuda100
>>>>>>> a2fc9097
fi
<|MERGE_RESOLUTION|>--- conflicted
+++ resolved
@@ -18,10 +18,6 @@
 if python -c "import nvidia.dali.pipeline" &> /dev/null; then
     echo 'NVidia dali is already installed'
 else
-<<<<<<< HEAD
-    pip install nvidia-pyindex
-    pip install nvidia-dali-cuda100
-=======
+    pip install --user nvidia-pyindex
     pip install --user --extra-index-url https://developer.download.nvidia.com/compute/redist/ nvidia-dali-cuda100
->>>>>>> a2fc9097
 fi
