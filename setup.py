--- conflicted
+++ resolved
@@ -38,12 +38,8 @@
     "psutil",
     "pydata-sphinx-theme==0.13.1",
     "pytest",
-<<<<<<< HEAD
     "pytorch-lightning>=2.0.0",
     "pyunpack",
-=======
-    "pytorch-lightning",
->>>>>>> c094dc6a
     "pyyaml",
     "ray>=1.0.0",
     "scikit-learn",
