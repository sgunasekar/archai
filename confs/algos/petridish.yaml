--- conflicted
+++ resolved
@@ -18,15 +18,8 @@
       model_stems:
         init_node_ch: 36 # num of input/output channels for nodes in 1st cell
       cell:
-        n_nodes: 4 # number of nodes in a cell if template desc is not provided [DEY: What are those nodes if template desc is not provided?]
+        n_nodes: 5 # for petridish, we start with 1 node and increase nodes upto n_nodes
         cell_post_op: 'proj_channels'
-<<<<<<< HEAD
-=======
-    loader:
-      train_batch: 64
-    trainer:
-      epochs: 600
->>>>>>> c11743c4
     petridish:
       cell_count_scale: 2.0 # for eval first multiply number of cells used in search by this factor, limit to n_cells
   search:
@@ -35,7 +28,7 @@
       convex_hull_eps: 0.025 # tolerance
       sampling_max_try: 100 # maximum number of trials in the parent pool sampler function before giving up and returning a random parent model
       max_madd: 200000000 # if any parent model reaches this many multiply-additions then the search is terminated or it reaches maximum number of parent pool size
-      max_hull_points: 5 # if the pool of parent models reaches this size then search is terminated or if it reaches max multiply-adds
+      max_hull_points: 20 # if the pool of parent models reaches this size then search is terminated or if it reaches max multiply-adds
       checkpoints_foldername: '$expdir/petridish_search_checkpoints'
     search_iters: 4 # TODO: What does this mean here?
     pareto:
@@ -53,27 +46,15 @@
       trainer:
         epochs: 80 # number of epochs model will be trained before search
       loader:
-<<<<<<< HEAD
         train_batch: 128
-=======
-        train_batch: 64
->>>>>>> c11743c4
     post_train:
       trainer:
         epochs: 80 # number of epochs model will be trained after search
       loader:
-<<<<<<< HEAD
         train_batch: 96
-=======
-        train_batch: 64
->>>>>>> c11743c4
     trainer:
       l1_alphas:  0.001   # as per paper
       epochs: 80 # number of epochs model will be trained during search
     loader:
       train_batch: 64
-<<<<<<< HEAD
-      val_ratio: 0.2 #split portion for test set, 0 to 1
-=======
-      val_ratio: 0.2 # split portion for test set, 0 to 1
->>>>>>> c11743c4
+      val_ratio: 0.2 # split portion for test set, 0 to 1