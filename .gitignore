--- conflicted
+++ resolved
@@ -118,13 +118,11 @@
 .dmypy.json
 dmypy.json
 
-<<<<<<< HEAD
+# pyre type checker
+.pyre/
+
 # additional files
 model.th
 *.onnx
 *.log*
-evo_search/
-=======
-# Pyre type checker
-.pyre/
->>>>>>> 338cab91
+evo_search/