--- conflicted
+++ resolved
@@ -15,17 +15,8 @@
 from archai.nlp.models.model_base import ArchaiModel
 from onnxruntime import (GraphOptimizationLevel, InferenceSession,
                          SessionOptions)
-<<<<<<< HEAD
-from onnxruntime.transformers import quantize_helper
-=======
 
 from onnxruntime.transformers import quantize_helper
-
-from archai.nlp.models.archai_model import ArchaiModel
-from archai.nlp.models.available_models import AVAILABLE_MODELS
-from archai.nlp.compression.onnx.onnx_utils.forward import (crit_forward_memformer_onnx, forward_gpt2_onnx,
-                                                                      forward_memformer_onnx)
->>>>>>> 0b076fdf
 
 # Constants available in onnxruntime
 # that enables performance optimization
@@ -56,14 +47,9 @@
     return session
 
 
-<<<<<<< HEAD
 def load_from_torch_for_export(model_type: str,
                                torch_model_path: str) -> Tuple[ArchaiModel, Dict[str, Any]]:
     """Loads a PyTorch-based model from checkpoint with export-ready.
-=======
-def load_from_torch_for_export(model_type: str, torch_model_path: str) -> Tuple[ArchaiModel, dict]:
-    """Loads a PyTorch-based model from checkpoint.
->>>>>>> 0b076fdf
 
     Args:
         model_type: Type of model to be loaded.
@@ -90,24 +76,16 @@
         model = model.model
         model.forward = types.MethodType(forward_gpt2_onnx, model)
 
-<<<<<<< HEAD
-        for layer in model.transformer.h:
-            quantize_helper.conv1d_to_linear(layer.mlp)
-
-    if isinstance(model_config['d_head'], Sized):
-        model_config['d_head'] = model_config['d_head'][0]
-    if isinstance(model_config['n_head'], Sized):
-=======
-        # if we dont do this the export/fusion operations break with relu squared
+        # Prevents export/fusion operations breaking with relu squared
         for layer in model.transformer.h:
             quantize_helper.conv1d_to_linear(layer.mlp)
 
     if type(model_config['d_head']) is list:
         assert all(model_config['d_head'][0] == d_head for d_head in model_config['d_head']), 'We do not support different number of heads for export.'
         model_config['d_head'] = model_config['d_head'][0]
+        
     if type(model_config['n_head']) is list:
         assert all(model_config['n_head'][0] == d_head for d_head in model_config['n_head']), 'We do not support different number of heads for export.'
->>>>>>> 0b076fdf
         model_config['n_head'] = model_config['n_head'][0]
 
     # Puts to evaluation model to disable dropout
