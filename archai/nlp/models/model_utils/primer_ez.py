# Copyright (c) Microsoft Corporation.
# Licensed under the MIT license.

"""Primer-EZ primitives.
"""

from typing import Optional

import torch
import torch.nn as nn
import torch.nn.functional as F


class DWiseConvPrimerEZ(nn.Module):
    """Implements the depth-wise convolution according to https://arxiv.org/abs/2109.08668.
<<<<<<< HEAD

    """

    def __init__(self,
                 d_model: int,
                 kernel_size: Optional[int] = 3) -> None:
        """Overrides the initialization method.

        Args:
            d_model: Dimension of the model.
            kernel_size: Amount of kernels.

        """

        super(DWiseConvPrimerEZ, self).__init__()

        self.kernel_size = kernel_size

        # Depthwise convolution: groups == in_channels
        self.dconv = nn.Conv1d(d_model*3, d_model*3, kernel_size=kernel_size, groups=d_model*3)

    def forward(self, inp: torch.Tensor) -> torch.Tensor:
        """Performs forward pass over the class. Note that the
            input should have shape [length, batch, features].

        Args:
            inp: Input tensor.

        Returns:
            (torch.Tensor) Output tensor.
        
        """
=======

    """

    def __init__(self,
                 d_model: int,
                 kernel_size: Optional[int] = 3) -> None:
        super(DWiseConvPrimerEZ, self).__init__()

        self.kernel_size = kernel_size

        # Depthwise convolution: groups == in_channels
        self.dconv = nn.Conv1d(d_model*3, d_model*3, kernel_size=kernel_size, groups=d_model*3)
>>>>>>> 73eeaf3e

    def forward(self, inp: torch.Tensor) -> torch.Tensor:
        # LxBxF -> BxFxL
        w_heads = inp.permute((1, 2, 0))

        # Pad kernel_size-1 to the left of the length so we have causal convolution (can't look forward)
        w_heads = F.pad(w_heads, (self.kernel_size-1, 0))
        w_heads = self.dconv(w_heads)

        # Permute back: BxFxL -> LxBxF
        w_heads = w_heads.permute((2, 0, 1))

        return w_heads


class PositionwiseFFPrimerEZ(nn.Module):
    """Implements the ReLU squared according to https://arxiv.org/abs/2109.08668.
    
    """

    def __init__(self,
                 d_model: int,
                 d_inner: int,
                 dropout: float,
                 pre_lnorm: Optional[bool] = False) -> None:
<<<<<<< HEAD
        """Overrides the initialization method.

        Args:
            d_model: Dimension of the model.
            d_inner: Inner dimension of the model.
            dropout: Dropout ratio.
            pre_lnorm: Whether to perform layer normalization before or after.

        """

=======
>>>>>>> 73eeaf3e
        super(PositionwiseFFPrimerEZ, self).__init__()

        self.d_model = d_model
        self.d_inner = d_inner
        self.dropout = dropout

        self.CoreNet1 = nn.Sequential(nn.Linear(d_model, d_inner), nn.ReLU(inplace=True))
        self.CoreNet2 = nn.Sequential(nn.Dropout(dropout),
                                      nn.Linear(d_inner, d_model),
                                      nn.Dropout(dropout))

        self.layer_norm = nn.LayerNorm(d_model)

        self.pre_lnorm = pre_lnorm

    def forward(self, inp: torch.Tensor) -> torch.Tensor:
<<<<<<< HEAD
        """Performs forward pass over the class.

        Args:
            inp: Input tensor.

        Returns:
            (torch.Tensor) Output tensor.
        
        """

=======
>>>>>>> 73eeaf3e
        if self.pre_lnorm:
            inp = self.layer_norm(inp)

        core_out = self.CoreNet2(self.CoreNet1(inp) ** 2)

        # Residual connection
        output = core_out + inp

        if not self.pre_lnorm:
            output = self.layer_norm(output)

        return output


def forward_hf_gpt2_mlp_primer_ez(self, hidden_states: torch.Tensor) -> torch.Tensor:
<<<<<<< HEAD
    """Re-implements the forward method of HfGPT2 Multi-Layer Perceptron (GPT2MLP)
        to use squared ReLU from PrimerEZ.

    Args:
        hidden_states: Input hidden states.

    Returns:
        (torch.Tensor): Output states.

    """

=======
>>>>>>> 73eeaf3e
    hidden_states = self.c_fc(hidden_states)
    hidden_states = self.act(hidden_states) ** 2
    hidden_states = self.c_proj(hidden_states)
    hidden_states = self.dropout(hidden_states)

    return hidden_states<|MERGE_RESOLUTION|>--- conflicted
+++ resolved
@@ -13,40 +13,6 @@
 
 class DWiseConvPrimerEZ(nn.Module):
     """Implements the depth-wise convolution according to https://arxiv.org/abs/2109.08668.
-<<<<<<< HEAD
-
-    """
-
-    def __init__(self,
-                 d_model: int,
-                 kernel_size: Optional[int] = 3) -> None:
-        """Overrides the initialization method.
-
-        Args:
-            d_model: Dimension of the model.
-            kernel_size: Amount of kernels.
-
-        """
-
-        super(DWiseConvPrimerEZ, self).__init__()
-
-        self.kernel_size = kernel_size
-
-        # Depthwise convolution: groups == in_channels
-        self.dconv = nn.Conv1d(d_model*3, d_model*3, kernel_size=kernel_size, groups=d_model*3)
-
-    def forward(self, inp: torch.Tensor) -> torch.Tensor:
-        """Performs forward pass over the class. Note that the
-            input should have shape [length, batch, features].
-
-        Args:
-            inp: Input tensor.
-
-        Returns:
-            (torch.Tensor) Output tensor.
-        
-        """
-=======
 
     """
 
@@ -59,7 +25,6 @@
 
         # Depthwise convolution: groups == in_channels
         self.dconv = nn.Conv1d(d_model*3, d_model*3, kernel_size=kernel_size, groups=d_model*3)
->>>>>>> 73eeaf3e
 
     def forward(self, inp: torch.Tensor) -> torch.Tensor:
         # LxBxF -> BxFxL
@@ -85,19 +50,6 @@
                  d_inner: int,
                  dropout: float,
                  pre_lnorm: Optional[bool] = False) -> None:
-<<<<<<< HEAD
-        """Overrides the initialization method.
-
-        Args:
-            d_model: Dimension of the model.
-            d_inner: Inner dimension of the model.
-            dropout: Dropout ratio.
-            pre_lnorm: Whether to perform layer normalization before or after.
-
-        """
-
-=======
->>>>>>> 73eeaf3e
         super(PositionwiseFFPrimerEZ, self).__init__()
 
         self.d_model = d_model
@@ -114,19 +66,6 @@
         self.pre_lnorm = pre_lnorm
 
     def forward(self, inp: torch.Tensor) -> torch.Tensor:
-<<<<<<< HEAD
-        """Performs forward pass over the class.
-
-        Args:
-            inp: Input tensor.
-
-        Returns:
-            (torch.Tensor) Output tensor.
-        
-        """
-
-=======
->>>>>>> 73eeaf3e
         if self.pre_lnorm:
             inp = self.layer_norm(inp)
 
@@ -142,20 +81,6 @@
 
 
 def forward_hf_gpt2_mlp_primer_ez(self, hidden_states: torch.Tensor) -> torch.Tensor:
-<<<<<<< HEAD
-    """Re-implements the forward method of HfGPT2 Multi-Layer Perceptron (GPT2MLP)
-        to use squared ReLU from PrimerEZ.
-
-    Args:
-        hidden_states: Input hidden states.
-
-    Returns:
-        (torch.Tensor): Output states.
-
-    """
-
-=======
->>>>>>> 73eeaf3e
     hidden_states = self.c_fc(hidden_states)
     hidden_states = self.act(hidden_states) ** 2
     hidden_states = self.c_proj(hidden_states)
