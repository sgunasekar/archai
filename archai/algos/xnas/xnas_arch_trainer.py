--- conflicted
+++ resolved
@@ -1,4 +1,6 @@
-<<<<<<< HEAD
+# Copyright (c) Microsoft Corporation.
+# Licensed under the MIT license.
+
 from typing import Mapping, Optional, Union
 import copy
 import math as ma
@@ -188,131 +190,4 @@
 
                 # BUG: t need to be corrected        
                 for op in cell.ops():
-                    op.update_alphas(lr, t, T, self._grad_clip)
-=======
-# Copyright (c) Microsoft Corporation.
-# Licensed under the MIT license.
-
-from typing import Mapping, Optional, Union
-import copy
-
-import torch
-from torch.utils.data import DataLoader
-from torch import Tensor, nn, autograd
-from torch.nn.modules.loss import _Loss
-from torch.optim.optimizer import Optimizer
-from torch.optim.lr_scheduler import _LRScheduler
-
-from overrides import overrides
-
-from archai.common.config import Config
-from archai.nas.arch_trainer import ArchTrainer
-from archai.common import utils, ml_utils
-from archai.nas.model import Model
-from archai.common.checkpoint import CheckPoint
-from archai.common.common import logger
-from archai.common.utils import zip_eq
-
-
-class XnasArchTrainer(ArchTrainer):
-    def __init__(self, conf_train: Config, model: Model,
-                 checkpoint:Optional[CheckPoint]) -> None:
-        super().__init__(conf_train, model, checkpoint)
-
-        self._conf_w_lossfn = conf_train['lossfn']
-        self._conf_alpha_optim = conf_train['alpha_optimizer']
-
-    @overrides
-    def create_optimizer(self, conf_optim:Config, params) -> Optimizer:
-        # return optim that only operates on w, not alphas
-        return ml_utils.create_optimizer(conf_optim,
-                                         self.model.nonarch_params(recurse=True))
-
-    @overrides
-    def pre_fit(self, train_dl: DataLoader, val_dl: Optional[DataLoader])->None:
-        super().pre_fit(train_dl, val_dl)
-
-        # optimizers, schedulers needs to be recreated for each fit call
-        # as they have state
-        assert val_dl is not None
-        lossfn = ml_utils.get_lossfn(self._conf_w_lossfn).to(self.get_device())
-
-        self._xnas_optim = _XnasOptimizer(self._conf_alpha_optim, self.model, lossfn)
-
-    @overrides
-    def post_fit(self, train_dl:DataLoader, val_dl:Optional[DataLoader])->None:
-        # delete state we created in pre_fit
-        del self._xnas_optim
-        return super().post_fit(train_dl, val_dl)
-
-    @overrides
-    def pre_epoch(self, train_dl: DataLoader, val_dl: Optional[DataLoader])->None:
-        super().pre_epoch(train_dl, val_dl)
-
-        # prep val set to train alphas
-        self._valid_iter = iter(val_dl)  # type: ignore
-
-    @overrides
-    def post_epoch(self, train_dl:DataLoader, val_dl:Optional[DataLoader])->None:
-        del self._valid_iter # clean up
-        super().post_epoch(train_dl, val_dl)
-
-    @overrides
-    def pre_step(self, x: Tensor, y: Tensor) -> None:
-        super().pre_step(x, y)
-
-        # reset val loader if we exhausted it
-        try:
-            x_val, y_val = next(self._valid_iter)
-        except StopIteration:
-            # reinit iterator
-            self._valid_iter = iter(self._val_dl)
-            x_val, y_val = next(self._valid_iter)
-
-        x_val, y_val = x_val.to(self.get_device()), y_val.to(self.get_device(), non_blocking=True)
-
-        # update alphas
-        self._xnas_optim.step(x, y, x_val, y_val)
-
-    @overrides
-    def update_checkpoint(self, checkpoint:CheckPoint)->None:
-        super().update_checkpoint(checkpoint)
-
-
-class _XnasOptimizer:
-    def __init__(self, conf_alpha_optim:Config,
-                 model: Model, lossfn: _Loss) -> None:
-        self._alpha_lr = conf_alpha_optim['lr']
-
-        self._lossfn = lossfn
-        self._model = model  # main model with respect to w and alpha
-
-    @staticmethod
-    def _get_loss(model, lossfn, x, y):
-        logits, *_ = model(x) # might also return aux tower logits
-        return lossfn(logits, y)
-
-    def step(self, x_train: Tensor, y_train: Tensor, x_valid: Tensor, y_valid: Tensor) -> None:
-        # put model in train mode just to be safe
-        self._model.train()
-
-        # put model through val data
-        loss = self._get_loss(self._model, self._lossfn, x_valid, y_valid)
-
-        # compute gradients
-        loss.backward()
-
-        # for each op in the model update alphas
-        for op in self._model.ops():
-            op.update_alphas(self._alpha_lr)
-
-
-
-
-
-
-
-
-
-
->>>>>>> 8501080f
+                    op.update_alphas(lr, t, T, self._grad_clip)